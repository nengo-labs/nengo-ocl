"""
This file holds a parser to turn simple Python functions into OCL code

TODO:
"""

import inspect, ast, _ast, collections
import numpy as np
import math

infix_binary_ops = {
    ast.Add: '+',
    ast.And: '&&',
    ast.BitAnd: '&',
    ast.BitOr: '|',
    ast.BitXor: '^',
    ast.Div: '/',
    ast.Eq: '==',
    ast.Gt: '>',
    ast.GtE: '>=',
    ast.Lt: '<',
    ast.LtE: '<=',
    ast.Mod: '%',
    ast.Mult: '*',
    ast.NotEq: '!=',
    ast.Or: '||',
    ast.Sub: '-',
    }

prefix_unary_ops = {
    ast.Not: '!',
    ast.UAdd: '',
    ast.USub: '-',
    }

### list of functions that we can map directly onto OCL (all unary)
direct_funcs = {
    math.acos: 'acos',
    math.acosh: 'acosh',
    math.asin: 'asin',
    math.asinh: 'asinh',
    math.atan: 'atan',
    math.atanh: 'atanh',
    math.ceil: 'ceil',
    math.cos: 'cos',
    math.cosh: 'cosh',
    math.erf: 'erf',
    math.erfc: 'erfc',
    math.exp: 'exp',
    math.expm1: 'expm1',
    math.fabs: 'fabs',
    math.floor: 'floor',
    math.isinf: 'isinf',
    math.isnan: 'isnan',
    math.lgamma: 'lgamma',
    math.log: 'log',
    math.log10: 'log10',
    math.log1p: 'log1p',
    # math.modf: # TODO: return integer and fractional parts of x
    math.sin: 'sin',
    math.sinh: 'sinh',
    math.sqrt: 'sqrt',
    math.tan: 'tan',
    math.tanh: 'tanh',
    np.abs: 'fabs',
    np.absolute: 'fabs',
    np.arccos: 'acos',
    np.arccosh: 'acosh',
    np.arcsin: 'asin',
    np.arcsinh: 'asinh',
    np.arctan: 'atan',
<<<<<<< HEAD
    np.arctanh: 'atanh',
=======
    np.arctan2: 'atan2',
    np.arctanh: 'atanh', 
#     np.bitwise_and: lambda args: args[0] + " & " + args[1],
#     np.bitwise_not: lambda args: "~" + args[0],
#     np.bitwise_or: lambda args: args[0] + " | " + args[1],
#     np.bitwise_xor: lambda args: args[0] + " ^ " + args[1],
>>>>>>> 442dd55b
    np.ceil: 'ceil',
    np.cos: 'cos',
    np.cosh: 'cosh',
    np.exp: 'exp',
    np.exp2: 'exp2',
    np.expm1: 'expm1',
    np.fabs: 'fabs',
    np.floor: 'floor',
<<<<<<< HEAD
    np.isfinite: 'isfinite',
    np.isinf: 'isinf',
    np.isnan: 'isnan',
=======
    np.floor_divide: lambda args: "floor(" + args[0] + " / " + args[1] + ")",
    np.fmax: 'fmax',
    np.fmin: 'fmin',
    np.fmod: 'fmod',
    np.greater: lambda args: args[0] + " > " + args[1],
    np.greater_equal: lambda args: args[0] + " >= " + args[1],
    np.hypot: "hypot",
#     np.invert: lambda args: "~" + args[0],
    np.isfinite: 'isfinite',
    np.isinf: 'isinf',
    np.isnan: 'isnan',
#     np.ldexp: 'ldexp',
#     np.left_shift: lambda args: "<<" + args[0],
    np.less: lambda args: args[0] + " < " + args[1],
    np.less_equal: lambda args: args[0] + " <= " + args[1],
>>>>>>> 442dd55b
    np.log: 'log',
    np.log10: 'log10',
    np.log1p: 'log1p',
    np.log2: 'log2',
<<<<<<< HEAD
    np.rint: 'rint',
=======
#     np.logaddexp: lambda args: "log(exp(" + args[0] + "), exp(" + args[1] + "))",
#     np.logaddexp2: lambda args: "log2(exp2(" + args[0] + "), exp2(" + args[1] + "))",
#     np.logical_and: lambda args: args[0] + " && " + args[1],
#     np.logical_not: lambda args: "!" + args[0],
#     np.logical_or: lambda args: args[0] + " || " + args[1],
#     np.logical_xor: lambda args: args[0] + " ^^ " + args[1],
    np.maximum: 'fmax',
    np.minimum: 'fmin',
#     np.mod: 'fmod', # doesn't work 
#     np.modf: lambda args: "floor(" + args[0] + ")" if len(args)==1 else 'modf(' + args[0] + ", *" + args[2] + ")",
    np.multiply: lambda args: args[0] + " * " + args[1],
    np.negative: lambda args: "-" + args[0],
    np.nextafter: 'nextafter',
#     np.power: 'pow', #doesn't work
    np.rad2deg: lambda args: args[0] + " * 180 * M_1_PI",
    np.radians: lambda args: args[0] + " * M_PI / 180",
    np.reciprocal: lambda args: "1 / " + args[0],
#     np.remainder: 'remainder', #doesn't work
    np.rint: 'rint',
    np.round: 'rint', 
#     np.sign: lambda args: args[0] + "==0 ? 0 : " + args[0] + ">0 ? 1 : 0", # doesn't work
    np.signbit: lambda args: args[0] + " < 0",
>>>>>>> 442dd55b
    np.sin: 'sin',
    np.sinh: 'sinh',
    np.sqrt: 'sqrt',
    np.tan: 'tan',
    np.tanh: 'tanh',
<<<<<<< HEAD
    }

### List of functions that are supported, but cannot be directly mapped onto
### a unary OCL function
indirect_funcs = {
    math.atan2: lambda x, y: FuncExp('atan2', x, y),
    # math.copysign: TODO,
    math.degrees: lambda x: BinExp(
        x, '*', BinExp(NumExp(180), '*', VarExp('M_1_PI'))),
    math.fmod: lambda x, y: FuncExp('fmod', x, y),
    math.gamma: lambda x: FuncExp('exp', FuncExp('lgamma', x)),
    math.hypot: lambda x, y: FuncExp(
        'sqrt', BinExp(BinExp(x, '*', x), '+', BinExp(y, '*', y))),
    math.ldexp: lambda x, y: BinExp(x, '*', FuncExp('pow', NumExp(2), y)),
    math.pow: lambda x, y: FuncExp('pow', x, y),
    math.radians: lambda x: BinExp(
        x, '*', BinExp(VarExp('M_PI'), '/', NumExp(180))),
    np.add: lambda x, y: BinExp(x, '+', y),
    np.arctan2: math.atan2,
    np.asarray: lambda x: x,
    np.bitwise_and: lambda x, y: BinExp(x, '&', y),
    np.bitwise_not: lambda x: UnaryExp('~', x),
    np.bitwise_or: lambda x, y: BinExp(x, '|', y),
    np.bitwise_xor: lambda x, y: BinExp(x, '^', y),
    # np.copysign: ,
    np.deg2rad: math.radians,
    np.degrees: math.degrees,
    np.divide: lambda x, y: BinExp(x, '/', y),
    np.equal: lambda x, y: BinExp(x, '==', y),
    np.floor_divide: lambda x, y: FuncExp('floor', BinExp(x, '/', y)),
    np.fmax: lambda x, y: FuncExp('fmax', x, y),
    np.fmin: lambda x, y: FuncExp('fmin', x, y),
    np.fmod: math.fmod,
    np.greater: lambda x, y: BinExp(x, '>', y),
    np.greater_equal: lambda x, y: BinExp(x, '>=', y),
    np.hypot: math.hypot,
    np.invert: lambda x: UnaryExp('~', x),
    np.ldexp: math.ldexp,
    np.left_shift: lambda x, y: BinExp(x, '<<', y),
    np.less: lambda x, y: BinExp(x, '<', y),
    np.less_equal: lambda x, y: BinExp(x, '<=', y),
    np.logaddexp: lambda x, y: FuncExp(
            'log', BinExp(FuncExp('exp', x), '+', FuncExp('exp', y))),
    np.logaddexp2: lambda x, y: FuncExp(
            'log2', BinExp(FuncExp('exp2', x), '+', FuncExp('exp2', y))),
    np.logical_and: lambda x, y: BinExp(x, '&&', y),
    np.logical_not: lambda x: UnaryExp('!', x),
    np.logical_or: lambda x, y: BinExp(x, '||', y),
    np.logical_xor: lambda x, y: BinExp(x, '^^', y),
    np.maximum: np.fmax,
    np.minimum: np.fmin,
    np.mod: math.fmod,
    np.multiply: lambda x, y: BinExp(x, '*', y),
    np.negative: lambda x: UnaryExp('-', x),
    # np.nextafter: # TODO,
    np.power: math.pow,
    # np.prod: # TODO: multiplies array els along axis,
    # np.product: np.prod,
    np.rad2deg: math.degrees,
    np.radians: math.radians,
    np.reciprocal: lambda x: BinExp(NumExp(1.), '/', x),
    np.remainder: math.fmod,
    np.sign: lambda x: IfExp(
        BinExp(x, '<=', NumExp(0)),
        IfExp(BinExp(x, '<', NumExp(0)), NumExp(-1), NumExp(0)), NumExp(1)),
    np.signbit: lambda x: BinExp(x, '<', NumExp(0)),
    np.square: lambda x: BinExp(x, '*', x),
    np.subtract: lambda x, y: BinExp(x, '-', y),
=======
    math.acos: 'acos',
    math.acosh: 'acosh',
    math.asin: 'asin',
    math.asinh: 'asinh',
    math.atan: 'atan',
    math.atan2: 'atan2',
    math.atanh: 'atanh',
    math.ceil: 'ceil',
    math.copysign: 'copysign',
    math.cos: 'cos',
    math.cosh: 'cosh',
    math.degrees: lambda args: args[0] + " * 180 * M_1_PI",
    math.erf: 'erf',
    math.erfc: 'erfc',
    math.exp: 'exp',
    math.expm1: 'expm1',
    math.fabs: 'fabs',
    math.floor: 'floor',
    math.fmod: 'fmod',
    math.gamma: lambda args: 'exp(lgamma(' + args[0] + '))',
    math.hypot: 'hypot',
    math.isinf: 'isinf',
    math.isnan: 'isnan',
#     math.ldexp: 'ldexp',
    math.lgamma: 'lgamma',
    math.log: 'log',
    math.log10: 'log10',
    math.log1p: 'log1p',
    math.pow: 'pow',
    math.sin: 'sin',
    math.sinh: 'sinh',
    math.sqrt: 'sqrt',
    math.tan: 'tan',
    math.tanh: 'tanh',
>>>>>>> 442dd55b
    }

INPUT_NAME = "__INPUT__"
OUTPUT_NAME = "__OUTPUT__"

<<<<<<< HEAD
class Expression(object):
    """Represents a numerical expression"""
    def to_ocl(self, wrap=False):
        raise NotImplementedError()

    def __str__(self):
        return self.to_ocl()

class VarExp(Expression):
    def __init__(self, name):
        self.name = name

    def to_ocl(self, wrap=False):
        return self.name

class NumExp(Expression):
    def __init__(self, value):
        self.value = value

    def to_ocl(self, wrap=False):
        if isinstance(self.value, float):
            ### Append an 'f' to floats, o.w. some calls (e.g. pow) ambiguous
            ### TODO: can we get around putting the 'f' afterwards?
            return "%sf" % self.value
        else:
            return str(self.value)

class UnaryExp(Expression):
    def __init__(self, op, right):
        self.op, self.right = op, right

    def to_ocl(self, wrap=False):
        if isinstance(self.right, NumExp) and self.right.value < 0:
            s = "%s(%s)" % (self.op, self.right.to_ocl())
        else:
            s = "%s%s" % (self.op, self.right.to_ocl(wrap=True))
        return ("(%s)" % s) if wrap else s

class BinExp(Expression):
    def __init__(self, left, op, right):
        self.left, self.op, self.right = left, op, right

    def to_ocl(self, wrap=False):
        s = "%s %s %s" % (
            self.left.to_ocl(wrap=True), self.op, self.right.to_ocl(wrap=True))
        return ("(%s)" % s) if wrap else s

class FuncExp(Expression):
    def __init__(self, fn, *args):
        self.fn, self.args = fn, args

    def to_ocl(self, wrap=False):
        args = [arg.to_ocl() for arg in self.args]
        return "%s(%s)" % (self.fn, ', '.join(args))

class IfExp(Expression):
    def __init__(self, cond, true, false):
        self.cond, self.true, self.false = cond, true, false

    def to_ocl(self, wrap=False):
        s = "%s ? %s : %s" % (
            self.cond.to_ocl(wrap=True), self.true.to_ocl(wrap=True),
            self.false.to_ocl(wrap=True))
        return ("(%s)" % s) if wrap else s

=======
class Function_Finder(ast.NodeVisitor):
    # Finds a FunctionDef or Lambda in an Abstract Syntax Tree
    
    def __init__(self):
        self.fn_node = None

    def generic_visit(self, stmt):
        if isinstance(stmt, _ast.Lambda) or isinstance(stmt, _ast.FunctionDef):
            if self.fn_node is None: 
                self.fn_node = stmt
            else: 
                raise NotImplementedError("The source code associated with the function contains more than one function definition")

        super(self.__class__, self).generic_visit(stmt)
            
>>>>>>> 442dd55b

class OCL_Translator(ast.NodeVisitor):
    def __init__(self, source, globals_dict, closure_dict, filename=None):
        self.source = source
        self.globals = globals_dict
        self.closures = closure_dict
        self.filename = filename

        ### parse and make code
        a = ast.parse(source)
        ff = Function_Finder()
        ff.visit(a);
        function_def = ff.fn_node
        
        if isinstance(function_def, _ast.FunctionDef):
            self.function_name = function_def.name
            self.arg_names = [arg.id for arg in function_def.args.args]
            self.body = self.visit_block(function_def.body)
        elif isinstance(function_def, _ast.Lambda):
            if hasattr(function_def, 'targets'):
                self.function_name = function_def.targets[0].id
            else:
                self.function_name = "<lambda>"
                 
            self.arg_names = [arg.id for arg in function_def.args.args]
            r = _ast.Return() #wrap lambda expression to look like a one-line function
            r.value = function_def.body
            r.lineno = 1
            r.col_offset = 4            
            self.body = self.visit_block([r])
        else:
            raise RuntimeError("Expected function definition or lambda function assignment, got " + str(type(function_def)))
        
        self.filename = filename
        self.init = collections.OrderedDict()

    def _parse_var(self, var):
        if isinstance(var, (float, int)):
            return NumExp(var)
        elif isinstance(var, str):
            return '"%s"' % var
        elif isinstance(var, (list, np.ndarray)):
            if isinstance(var, np.ndarray):
                var = var.tolist()
            return [self._parse_var(v) for v in var]
        else:
            raise NotImplementedError(
                "Python objects of type %s are not supported" %
                var.__class__.__name__)

    def visit(self, node):
        # print "visiting " + node.__class__.__name__
        res = ast.NodeVisitor.visit(self, node)
        return res

    def visit_Name(self, expr):
        name = expr.id
        if name in self.arg_names:
            return VarExp('%s[0]' % name)
        elif name in self.closures:
            return self._parse_var(self.closures[name])
        elif name in self.globals:
            return self._parse_var(self.globals[name])
        elif name in self.init:
            return VarExp(name)
        else:
            raise ValueError("Unrecognized name '%s'" % name)

    def visit_Num(self, expr):
        return self._parse_var(expr.n)

    def visit_Str(self, expr):
        return self._parse_var(expr.s)

    def visit_Index(self, expr):
        value = self.visit(expr.value)
        assert (isinstance(value, NumExp) and isinstance(value.value, int)), (
            "Only integer indices allowed")
        return value.to_ocl()

    def visit_Ellipsis(self, expr):
        raise NotImplementedError("Ellipsis")

    def visit_Slice(self, expr):
        raise NotImplementedError("Slice")

    def visit_ExtSlice(self, expr):
        raise NotImplementedError("ExtSlice")

    def _visit_unary_op(self, op, operand):
        opt = type(op)
        value = self.visit(operand)
        if opt in prefix_unary_ops:
            return UnaryExp(prefix_unary_ops[opt], value)
        else:
            raise NotImplementedError(
                "'%s' operator is not supported" % opt.__name__)

    def _visit_binary_op(self, op, left, right):
        s_left = self.visit(left)
        s_right = self.visit(right)

        opt = type(op)
        if opt in infix_binary_ops:
            return BinExp(s_left, infix_binary_ops[opt], s_right)
        elif opt is ast.Pow:
            if isinstance(s_right, NumExp):
                if isinstance(s_right.value, int):
                    if s_right.value == 2:
                        return BinExp(s_left, '*', s_left)
                    else:
                        return FuncExp("pown", s_left, s_right)
                elif s_right.value > 0:
                    return FuncExp("powr", s_left, s_right)
            return FuncExp("pow", s_left, s_right)
        else:
            raise NotImplementedError(
                "'%s' operator is not supported" % opt.__name__)

    def visit_UnaryOp(self, expr):
        return self._visit_unary_op(expr.op, expr.operand)

    def visit_BinOp(self, expr):
        return self._visit_binary_op(expr.op, expr.left, expr.right)

    def visit_BoolOp(self, expr):
        if len(expr.values) == 1:
            return self._visit_unary_op(expr.op, expr.values[0])
        elif len(expr.values) == 2:
            return self._visit_binary_op(expr.op, *expr.values)
        else:
            raise NotImplementedError("values > 2 not supported")

    def visit_Compare(self, expr):
        assert len(expr.ops) == 1
        assert len(expr.comparators) == 1
        return self._visit_binary_op(
            expr.ops[0], expr.left, expr.comparators[0])

    def visit_Subscript(self, expr):
        assert isinstance(expr.value, ast.Name)
        index = self.visit(expr.slice)
        return VarExp("%s[%s]" % (expr.value.id, index))

    def _get_handle(self, expr):
        """Used to get handle on attribute or function"""
        if isinstance(expr, ast.Name):
            return (self.closures[expr.id] if expr.id in self.closures
                    else self.globals[expr.id])
        else:
            return getattr(self._get_handle(expr.value), expr.attr)

    def visit_Call(self, expr):
        assert expr.kwargs is None, "kwargs not implemented"
        handle = self._get_handle(expr.func)
        args = [self.visit(arg) for arg in expr.args]

        if handle in direct_funcs and len(args) == 1:
            return FuncExp(direct_funcs[handle], args[0])
        elif handle in indirect_funcs:
            indirect = handle
            while indirect in indirect_funcs:
                indirect = indirect_funcs[indirect]
            if indirect.func_code.co_argcount == len(args):
                return indirect(*args)

        raise NotImplementedError(
            "'%s' function is not supported for %d arguments"
            % (handle.__name__, len(args)))

    def visit_Attribute(self, expr):
        handle = self._get_handle(expr)
        return self._parse_var(handle)

    def visit_List(self, expr):
        return [self.visit(elt) for elt in expr.elts]

    def visit_Expr(self, expr):
        raise NotImplementedError("Expr")

    def visit_GeneratorExp(self, expr):
        raise NotImplementedError("GeneratorExp")

    def visit_ListComp(self, expr):
        raise NotImplementedError("ListComp")

    def visit_Tuple(self, expr):
        raise NotImplementedError("Tuple")

    def visit_IfExp(self, expr):
        cond = self.visit(expr.test)
        true = self.visit(expr.body)
        false = self.visit(expr.orelse)
        return IfExp(cond, true, false)

    def visit_Print(self, expr):
        assert expr.dest is None, "other dests not implemented"
        if (len(expr.values) == 1
            and isinstance(expr.values[0], ast.BinOp)
            and isinstance(expr.values[0].op, ast.Mod)
            and isinstance(expr.values[0].left, ast.Str)):
            # we're using string formatting
            stmt = self.visit(expr.values[0].left)[:-1] + '\\n"'
            if isinstance(expr.values[0].right, ast.Tuple):
                args = [str(self.visit(arg)) for arg in expr.values[0].right.elts]
            else:
                args = [str(self.visit(expr.values[0].right))]
            return ["printf(%s);" % ', '.join([stmt] + args)]
        else:
            stmt = '"' + ' '.join(['%s' for arg in expr.values]) + '\\n"'
            args = ', '.join([str(self.visit(arg)) for arg in expr.values])
            return ["printf(%s, %s);" % (stmt, args)]

    def visit_lhs(self, lhs):
        if isinstance(lhs, ast.Name):
            name = lhs.id
            if name in self.arg_names or name in self.globals:
                raise ValueError("Cannot assign to arg or global")
            else:
                if name not in self.init:
                    # TODO: make new variables of types other than float?
                    self.init[name] = "float %s;" % name  # make a new variable
                return name
        else:
            raise NotImplementedError("Complex LHS")

    def visit_Assign(self, expr):
        assert len(expr.targets) == 1, "Multiple targets not implemented"
        lhs = self.visit_lhs(expr.targets[0])
        rhs = self.visit(expr.value)
        assert isinstance(rhs, Expression), "Can only assign math expressions"
        return ["%s = %s;" % (lhs, rhs.to_ocl())]

    def visit_AugAssign(self, expr):
        new_value = self.visit_lhs(expr.target)
        target = self._visit_binary_op(expr.op, expr.target, expr.value)
        return ["%s = %s;" % (new_value, target)]

    def visit_Return(self, expr):
        value = self.visit(expr.value)
        if isinstance(value, list):
            for v in value:
                if not isinstance(v, Expression):
                    raise ValueError(
                        "Can only return list of mathematical expressions")
            return ["%s[%d] = %s;" % (OUTPUT_NAME, i, v.to_ocl())
                    for i, v in enumerate(value)] + ["return;"]
        elif isinstance(value, Expression):
            return ["%s[0] = %s;" % (OUTPUT_NAME, value.to_ocl()), "return;"]
        else:
            raise ValueError("Can only return mathematical expressions, "
                             "or lists of expressions")

    def visit_If(self, expr):
        a = ["if (%s) {" % self.visit(expr.test), self.visit_block(expr.body)]
        orelse = self.visit_block(expr.orelse)
        if len(orelse) == 0:
            return a + ["}"]
        else:
            return a + ["} else {", orelse, "}"]

    def visit_While(self, expr):
        raise NotImplementedError("While")

    def visit_For(self, expr):
        raise NotImplementedError("For")

    def visit_FunctionDef(self, expr):
        raise NotImplementedError("FunctionDef")

    def visit_Lambda(self, expr):
        raise NotImplementedError("Lambda")

    def visit_block(self, exprs):
        block = []
        for expr in exprs:
            block.extend(self.visit(expr))
        return block

def strip_leading_whitespace(source):
    lines = source.splitlines()
    assert len(lines) > 0
    first_line = lines[0]
    n_removed = len(first_line) - len(first_line.lstrip())
    if n_removed > 0:
        return '\n'.join(line[n_removed:] for line in lines)
    else:
        return source

class OCL_Function(object):
    def __init__(self, fn):
        self.fn = fn
        # self.__name__ = self.fn.__name__
        self._translator = None

    @staticmethod
    def _is_lambda(v):
        return isinstance(v, type(lambda: None)) and v.__name__ == '<lambda>'

    def get_ocl_translator(self):
<<<<<<< HEAD
        if self._is_lambda(self.fn):
            raise NotImplementedError("No lambda functions")
        elif self.fn in direct_funcs or self.fn in indirect_funcs:
=======
        if self.fn in function_map:
>>>>>>> 442dd55b
            function = self.fn
            def dummy(x):
                return function(x)
            fn = dummy
        else:
            fn = self.fn

        source = inspect.getsource(fn)
        source = strip_leading_whitespace(source)
        # filename = inspect.getsourcefile(fn)

        globals_dict = fn.func_globals
        closure_dict = (
            dict(zip(fn.func_code.co_freevars,
                     [c.cell_contents for c in fn.func_closure]))
            if fn.func_closure is not None else {})

        return OCL_Translator(source, globals_dict, closure_dict)

        # try:
        #     return OCL_Translator(source, globals_dict, free_vars,
        #                           closure_cells, filename=filename)
        # # except AssertionError as e:
        # #     print "Could not translate to OCL: %s" % e.strerror
        # # except NotImplementedError as e:
        # except Exception as e:
        #     print "Could not translate to OCL: %s" % e.message
        # return None

    @property
    def translator(self):
        if self._translator is None:
            self._translator = self.get_ocl_translator()
        return self._translator

    # @property
    # def can_translate(self):
    #     return self.translator is not None

    def _flatten(self, blocks, indent=0):
        lines = []
        for b in blocks:
            if isinstance(b, list):
                lines.extend(self._flatten(b, indent+4))
            else:
                lines.append("".join([" "]*indent) + b)
        return lines

    @property
    def init(self):
        return '\n'.join(self._flatten(self.translator.init.values()))

    @property
    def code(self):
        return '\n'.join(self._flatten(self.translator.body))


if __name__ == '__main__':

    multiplier = 3842.012
    @OCL_Function
    def square(x):
        print "wow: %f, %d, %s" % (0.3, 9, "hello")
        if x < 0.5 - 0.1:
            y = 2. * x
            z -= 4 + (3 if x > 99 else 2)
        elif x == 2:
            y *= 9.12
            z = 4*(x - 2)
        else:
            y = 9*x
            z += x**(-1.1)

        return np.sin(multiplier * (y * z) + np.square(y))

    # print square(4)
    print square.init
    print square.code

    print '*' * 5 + 'Unary minus' + '*' * 50
    insert = -0.5
    def function(x):
        return x * -insert

    ocl_fn = OCL_Function(function)
    print ocl_fn.init
    print ocl_fn.code

    print '*' * 5 + 'Subtract' + '*' * 50
    def function(x):
        return np.subtract(x[1], x[0])

    ocl_fn = OCL_Function(function)
    print ocl_fn.init
    print ocl_fn.code

    print '*' * 5 + 'List' + '*' * 50
    def function(y):
        z = y[0] * y[1]
        return [y[1], z]

    ocl_fn = OCL_Function(function)
    print ocl_fn.init
    print ocl_fn.code

    print '*' * 5 + 'Array' + '*' * 50
    value = np.arange(3)
    def function(y):
        return value

    ocl_fn = OCL_Function(function)
    print ocl_fn.init
    print ocl_fn.code

    print '*' * 5 + 'AsArray' + '*' * 50
    def function(y):
        return np.asarray([y[0], y[1], 3])

    ocl_fn = OCL_Function(function)
    print ocl_fn.init
    print ocl_fn.code

    print '*' * 5 + 'IfExp' + '*' * 50
    def function(y):
        return 5 if y > 3 else 0

    ocl_fn = OCL_Function(function)
    print ocl_fn.init
    print ocl_fn.code

    print '*' * 5 + 'Sign' + '*' * 50
    def function(y):
        return np.sign(y)

    ocl_fn = OCL_Function(function)
    print ocl_fn.init
    print ocl_fn.code

    print '*' * 5 + 'Radians' + '*' * 50
    power = 2
    def function(y):
        return np.radians(y**power)

    ocl_fn = OCL_Function(function)
    print ocl_fn.init
    print ocl_fn.code

    print '*' * 5 + 'Boolop' + '*' * 50
    power = 3.2
    def function(y):
        if y > 3 and y < 5:
            return y**power
        else:
            return np.sign(y)

    ocl_fn = OCL_Function(function)
    print ocl_fn.init
    print ocl_fn.code

    print '*' * 5 + 'Nested return' + '*' * 50
    power = 3.2
    def function(y):
        if y > 3 and y < 5:
            return y**power

        return np.sign(y)

    ocl_fn = OCL_Function(function)
    print ocl_fn.init
    print ocl_fn.code

    print '*' * 5 + 'Math constants' + '*' * 50
    def function(y):
        return np.sin(np.pi * y) + np.e

    ocl_fn = OCL_Function(function)
    print ocl_fn.init
    print ocl_fn.code<|MERGE_RESOLUTION|>--- conflicted
+++ resolved
@@ -69,16 +69,7 @@
     np.arcsin: 'asin',
     np.arcsinh: 'asinh',
     np.arctan: 'atan',
-<<<<<<< HEAD
     np.arctanh: 'atanh',
-=======
-    np.arctan2: 'atan2',
-    np.arctanh: 'atanh', 
-#     np.bitwise_and: lambda args: args[0] + " & " + args[1],
-#     np.bitwise_not: lambda args: "~" + args[0],
-#     np.bitwise_or: lambda args: args[0] + " | " + args[1],
-#     np.bitwise_xor: lambda args: args[0] + " ^ " + args[1],
->>>>>>> 442dd55b
     np.ceil: 'ceil',
     np.cos: 'cos',
     np.cosh: 'cosh',
@@ -87,63 +78,18 @@
     np.expm1: 'expm1',
     np.fabs: 'fabs',
     np.floor: 'floor',
-<<<<<<< HEAD
     np.isfinite: 'isfinite',
     np.isinf: 'isinf',
     np.isnan: 'isnan',
-=======
-    np.floor_divide: lambda args: "floor(" + args[0] + " / " + args[1] + ")",
-    np.fmax: 'fmax',
-    np.fmin: 'fmin',
-    np.fmod: 'fmod',
-    np.greater: lambda args: args[0] + " > " + args[1],
-    np.greater_equal: lambda args: args[0] + " >= " + args[1],
-    np.hypot: "hypot",
-#     np.invert: lambda args: "~" + args[0],
-    np.isfinite: 'isfinite',
-    np.isinf: 'isinf',
-    np.isnan: 'isnan',
-#     np.ldexp: 'ldexp',
-#     np.left_shift: lambda args: "<<" + args[0],
-    np.less: lambda args: args[0] + " < " + args[1],
-    np.less_equal: lambda args: args[0] + " <= " + args[1],
->>>>>>> 442dd55b
     np.log: 'log',
     np.log10: 'log10',
     np.log1p: 'log1p',
     np.log2: 'log2',
-<<<<<<< HEAD
-    np.rint: 'rint',
-=======
-#     np.logaddexp: lambda args: "log(exp(" + args[0] + "), exp(" + args[1] + "))",
-#     np.logaddexp2: lambda args: "log2(exp2(" + args[0] + "), exp2(" + args[1] + "))",
-#     np.logical_and: lambda args: args[0] + " && " + args[1],
-#     np.logical_not: lambda args: "!" + args[0],
-#     np.logical_or: lambda args: args[0] + " || " + args[1],
-#     np.logical_xor: lambda args: args[0] + " ^^ " + args[1],
-    np.maximum: 'fmax',
-    np.minimum: 'fmin',
-#     np.mod: 'fmod', # doesn't work 
-#     np.modf: lambda args: "floor(" + args[0] + ")" if len(args)==1 else 'modf(' + args[0] + ", *" + args[2] + ")",
-    np.multiply: lambda args: args[0] + " * " + args[1],
-    np.negative: lambda args: "-" + args[0],
-    np.nextafter: 'nextafter',
-#     np.power: 'pow', #doesn't work
-    np.rad2deg: lambda args: args[0] + " * 180 * M_1_PI",
-    np.radians: lambda args: args[0] + " * M_PI / 180",
-    np.reciprocal: lambda args: "1 / " + args[0],
-#     np.remainder: 'remainder', #doesn't work
-    np.rint: 'rint',
-    np.round: 'rint', 
-#     np.sign: lambda args: args[0] + "==0 ? 0 : " + args[0] + ">0 ? 1 : 0", # doesn't work
-    np.signbit: lambda args: args[0] + " < 0",
->>>>>>> 442dd55b
     np.sin: 'sin',
     np.sinh: 'sinh',
     np.sqrt: 'sqrt',
     np.tan: 'tan',
     np.tanh: 'tanh',
-<<<<<<< HEAD
     }
 
 ### List of functions that are supported, but cannot be directly mapped onto
@@ -212,48 +158,11 @@
     np.signbit: lambda x: BinExp(x, '<', NumExp(0)),
     np.square: lambda x: BinExp(x, '*', x),
     np.subtract: lambda x, y: BinExp(x, '-', y),
-=======
-    math.acos: 'acos',
-    math.acosh: 'acosh',
-    math.asin: 'asin',
-    math.asinh: 'asinh',
-    math.atan: 'atan',
-    math.atan2: 'atan2',
-    math.atanh: 'atanh',
-    math.ceil: 'ceil',
-    math.copysign: 'copysign',
-    math.cos: 'cos',
-    math.cosh: 'cosh',
-    math.degrees: lambda args: args[0] + " * 180 * M_1_PI",
-    math.erf: 'erf',
-    math.erfc: 'erfc',
-    math.exp: 'exp',
-    math.expm1: 'expm1',
-    math.fabs: 'fabs',
-    math.floor: 'floor',
-    math.fmod: 'fmod',
-    math.gamma: lambda args: 'exp(lgamma(' + args[0] + '))',
-    math.hypot: 'hypot',
-    math.isinf: 'isinf',
-    math.isnan: 'isnan',
-#     math.ldexp: 'ldexp',
-    math.lgamma: 'lgamma',
-    math.log: 'log',
-    math.log10: 'log10',
-    math.log1p: 'log1p',
-    math.pow: 'pow',
-    math.sin: 'sin',
-    math.sinh: 'sinh',
-    math.sqrt: 'sqrt',
-    math.tan: 'tan',
-    math.tanh: 'tanh',
->>>>>>> 442dd55b
     }
 
 INPUT_NAME = "__INPUT__"
 OUTPUT_NAME = "__OUTPUT__"
 
-<<<<<<< HEAD
 class Expression(object):
     """Represents a numerical expression"""
     def to_ocl(self, wrap=False):
@@ -319,23 +228,22 @@
             self.false.to_ocl(wrap=True))
         return ("(%s)" % s) if wrap else s
 
-=======
+
 class Function_Finder(ast.NodeVisitor):
     # Finds a FunctionDef or Lambda in an Abstract Syntax Tree
-    
+
     def __init__(self):
         self.fn_node = None
 
     def generic_visit(self, stmt):
         if isinstance(stmt, _ast.Lambda) or isinstance(stmt, _ast.FunctionDef):
-            if self.fn_node is None: 
+            if self.fn_node is None:
                 self.fn_node = stmt
-            else: 
+            else:
                 raise NotImplementedError("The source code associated with the function contains more than one function definition")
 
         super(self.__class__, self).generic_visit(stmt)
-            
->>>>>>> 442dd55b
+
 
 class OCL_Translator(ast.NodeVisitor):
     def __init__(self, source, globals_dict, closure_dict, filename=None):
@@ -349,7 +257,7 @@
         ff = Function_Finder()
         ff.visit(a);
         function_def = ff.fn_node
-        
+
         if isinstance(function_def, _ast.FunctionDef):
             self.function_name = function_def.name
             self.arg_names = [arg.id for arg in function_def.args.args]
@@ -359,16 +267,16 @@
                 self.function_name = function_def.targets[0].id
             else:
                 self.function_name = "<lambda>"
-                 
+
             self.arg_names = [arg.id for arg in function_def.args.args]
             r = _ast.Return() #wrap lambda expression to look like a one-line function
             r.value = function_def.body
             r.lineno = 1
-            r.col_offset = 4            
+            r.col_offset = 4
             self.body = self.visit_block([r])
         else:
             raise RuntimeError("Expected function definition or lambda function assignment, got " + str(type(function_def)))
-        
+
         self.filename = filename
         self.init = collections.OrderedDict()
 
@@ -636,13 +544,11 @@
         return isinstance(v, type(lambda: None)) and v.__name__ == '<lambda>'
 
     def get_ocl_translator(self):
-<<<<<<< HEAD
-        if self._is_lambda(self.fn):
-            raise NotImplementedError("No lambda functions")
-        elif self.fn in direct_funcs or self.fn in indirect_funcs:
-=======
+        # if self._is_lambda(self.fn):
+        #     raise NotImplementedError("No lambda functions")
+        # elif self.fn in direct_funcs or self.fn in indirect_funcs:
+
         if self.fn in function_map:
->>>>>>> 442dd55b
             function = self.fn
             def dummy(x):
                 return function(x)
